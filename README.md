# aurman - AUR helper with almost pacman syntax

![](https://travis-ci.org/polygamma/aurman.svg?branch=master)

## aurman in the AUR

**aurman-git** *(https://aur.archlinux.org/packages/aurman-git)* - **development version**

**aurman** *(https://aur.archlinux.org/packages/aurman)* - **release version**

## Syntax

##### Usage
aurman < operation > [ options ] [ targets ] - see also https://www.archlinux.org/pacman/pacman.8.html

##### Description
aurman is a **pacman wrapper**.
All pacman operations are supported, and calling aurman with an operation besides `--sync` or `-S` **passes the arguments to pacman**.

##### Native pacman options for `--sync` or `-S` that are passed to pacman:

- `-r`, `--root`
- `-v`, `--verbose`
- `--cachedir`
- `--color`
- `--debug`
- `--gpgdir`
- `--hookdir`
- `--logfile`
- `--noconfirm`
- `--confirm`
- `--force`
- `--asdeps`
- `--asexplicit`
- `--needed`
- `--ignore`
- `--ignoregroup`
- `-s`, `--search`
- `-u`, `--sysupgrade`
- `-y`, `--refresh`
- `-c`, `--clean`

##### Native pacman options for `--sync` or `-S` that are also used by aurman:

- `--noconfirm`
- `--needed`
- `--ignore`
- `--ignoregroup`
- `-s`, `--search`
- `-u`, `--sysupgrade`
- `-c`, `--clean`

##### Options for `--sync` or `-S` exclusive to aurman:

- `--noedit`: Do not show changes of PKGBUILDs, .install, and other relevant files. It assumes you will be okay with the changes.

- `--always_edit`: Edit the files of packages even when there are no new changes.

- `--show_changes`: Show changes of PKGBUILDs, .install, and other relevant files without asking.

- `--devel`: Fetch current development versions of packages to check if a new version is available.

- `--deep_search`: Dependency solving will ignore currently fulfilled dependencies and try to solve the problem for systems with zero packages installed.
If aurman is not able to find a solution, try re-running with this flag.
It could take some time to find a solution.

- `--pgp_fetch`: Fetch needed PGP keys without asking.

- `--keyserver`: Specify a keyserver to fetch the PGP keys from.

- `--aur`: Act on AUR packages only.

- `--repo`: Act on regular repo packages only.

- `--domain`: Change the base URL for AUR requests *(https://aur.archlinux.org is the default)*.

- `--solution_way`: Print what exactly will be done (order of installing/removing packages).

- `--holdpkg`: Specify installed packages that must not be removed.
Separate package names with space to specify more than one packages.

- `--holdpkg_conf`: Append packages from the pacman.conf to `--holdpkg`.

- `--do_everything`: `-u` for repo packages will be handled by `aurman` and not `pacman`.
May be useful if (1) the `aurman` config is used to fetch repo packages from other repos than they would normally be installed from or
if (2) you want to confirm the installation of packages only once ("full batch interaction").
This is **not** recommended since the pacman call `-Syu` is executed in this
order: split to `-Sy`, do calculations, and upgrade the system.
With `aurman` handling `-u`, it still may result in a partial upgrade, not just because of splitting `-Syu`,
but because the dependency solver of `aurman` may yield wrong results.

- `--optimistic_versioning`: In case of an unknown version of a provider for a versioned dependency, assume that the dependency is fulfilled.

- `--rebuild`: Always rebuild packages before installing them.

## Config
You may use the file `aurman_config` under `$XDG_CONFIG_HOME/aurman` (fallback to `~/.config/aurman` in case of no `$XDG_CONFIG_HOME`) as config for aurman.

### Config Options
#### Choose between multiple package sources
By default `aurman` assumes the following priorities in case of multiple available packages with the same names (high to low):
- Repository package as listed in the pacman.conf - see https://www.archlinux.org/pacman/pacman.conf.5.html#_repository_sections
> The order of repositories in the configuration files matters; repositories listed first will take precedence over those listed later in the file when packages in two repositories have identical names, regardless of version number.
- AUR packages

Overriding this priority has to be done via the aurman config.

For AUR packages create a section  `[aur_packages]` and list the names of the AUR packages.

For repo packages create a section `[repo_packages]` and list the names of the repo packages followed by `=` and the name of the repo.

> **Notice**: These packages will be excluded from the `pacman --sysupgrade` by `--ignore`.
> Otherwise `pacman` would replace these packages.

Example:
```ini
[aur_packages]
aur_package_name
other_aur_package_name

[repo_packages]
repo_package_name=repo_one
other_repo_package_name=repo_two
```

#### PGP fetching keyserver
You may specify the keyserver for PGP fetching in the config instead of yielding it via commandline.

> **Notice**: Commandline overrides config.

Create a key called `keyserver` in the section `[miscellaneous]`.

Example:
```ini
[miscellaneous]
keyserver=hkp://ipv4.pool.sks-keyservers.net:11371
```

#### Disable notifications about packages that are not in known repos or the AUR
Create a key called `no_notification_unknown_packages` in the section `[miscellaneous]`.

Example:
```ini
[miscellaneous]
no_notification_unknown_packages
```

You may also disable the notification for certain packages.

Create a section `[no_notification_unknown_packages]` and list the names of the packages.

Example:
```ini
[no_notification_unknown_packages]
package1_name
package2_name
```


#### Disable background sudo loop
Create a key called `no_sudo_loop` in the section `[miscellaneous]`.

Example:
```ini
[miscellaneous]
no_sudo_loop
```

<<<<<<< HEAD
#### Set the preselected answer for the question: `Do you want to see the changes of x?` to `yes`.
=======
#### Set the default for the question: `Do you want to see the changes of x?` to `yes`.
>>>>>>> f925f7f6
Create a key called `default_show_changes` in the section `[miscellaneous]`.

Example:
```ini
[miscellaneous]
default_show_changes
```

#### Ignore missing or incomplete arch fields in the build script, (passing `-A` to `makepkg` during package building)
Create a key called `ignore_arch` in the section `[miscellaneous]`.

Example:
```ini
[miscellaneous]
ignore_arch
```

#### Set packages that are to be treated as development packages
List the names of the packages in the section `[devel_packages]`.

Example:
```ini
[devel_packages]
package_name1
package_name2
```

#### Specify the folder to save `aurman` cache files
Create a key called `cache_dir` in the section `[miscellaneous]`.

default: `$XDG_CACHE_HOME/aurman` (fallback to `~/.cache/aurman` in case of no `$XDG_CACHE_HOME`).

Example:
```ini
[miscellaneous]
cache_dir=/tmp/aurman
```

#### Specify the timeout for AUR RPC requests (in seconds)
Create a key called `aur_timeout` in the section `[miscellaneous]`.

Example:
```ini
[miscellaneous]
aur_timeout=10
```

#### Use `--show_changes` persistently without specifying via commandline
Create a key called `show_changes` in the section `[miscellaneous]`.

Example:
```ini
[miscellaneous]
show_changes
```

#### Use `--solution_way` persistently without specifying via commandline
Create a key called `solution_way` in the section `[miscellaneous]`.

Example:
```ini
[miscellaneous]
solution_way
```

#### Use `--do_everything` persistently without specifying via commandline
Create a key called `do_everything` in the section `[miscellaneous]`.

Example:
```ini
[miscellaneous]
do_everything
```

> **Notice**: This is **not** recommended since the usage of this flag is not recommended.

#### Use `--optimistic_versioning` persistently without specifying via commandline
Create a key called `optimistic_versioning` in the section `[miscellaneous]`.

Example:
```ini
[miscellaneous]
optimistic_versioning
```

> **Notice**: This is **not** recommended since that flag should only be used when needed.

#### Set interval in which to call `sudo -v` (sudo loop) (in seconds) (default is 120)
Create a key called `sudo_timeout` in the section `[miscellaneous]`.

Example:
```ini
[miscellaneous]
sudo_timeout=120
```

#### Make use of the undocumented `--ask` flag of `pacman`
Create a key called `use_ask` in the section `[miscellaneous]`.

Example:
```ini
[miscellaneous]
use_ask
```

Explanation: https://git.archlinux.org/pacman.git/commit/?id=90e3e026d1236ad89c142b427d7eeb842bbb7ff4

`aurman` will use `--ask=4` if this config option is set.
You will not have to confirm things like the installation of packages or the removal of conflicting packages again.
"Again" - meaning again for `pacman`.
You will still see the overview of `aurman`, which predicts what will happen, and you will have to confirm unless `--noconfirm` was set.
To make clear: `aurman` will predict what will happen in every case.
When using `--ask=4`, it may be possible that a conflict will not be detected by `aurman`. Hence, using `--ask=4` may lead
to unintended removal of package(s).
All in all it comes down to: "redundant" confirmations of actions (less prone to errors)
or "not redundant" confirmations of actions (more prone to errors).


## Features

  - Threaded sudo loop in the background so you only have to enter their passwords once.
  - Reliable dependency resolving.
  - Conflict detection.
  - Split package support.
  - Development package support.
  - Distinction between explicitly and implicitly installed packages.
  - Lets you see and edit all needed PKGBUILDs before starting AUR package building.
  - Fetching of needed PGP keys for package building.
  - Pacman --search for repo and AUR packages (results sorted by popularity).
  - Search function supports regex for searching the AUR the first span of at least two consecutive non-regex
  characters being used. These results will be filtered by the regex expression afterwards.
  - Differentiate between the sources of packages in case of identical names in different known repos and/or the AUR.

## Dependency solving description including benchmarks
https://github.com/polygamma/aurman/wiki/Description-of-the-aurman-dependency-solving

## Using aurman just as a dependency solver
https://github.com/polygamma/aurman/wiki/Using-aurman-as-dependency-solver

## FAQ
#### Question
`aurman` wants to remove packages that should not be removed - what's the matter?

#### Answer
Please check as `aurman` assumes `.so` dependencies to be unfulfilled.
*E.g.* `libavcodec.so=57-64`, which requires a specific version of the mentioned `.so`.
This may be the case because a providing AUR package only lists `libavcodec.so` as being provided
without specifying the version. Hence `aurman` cannot be sure if the version will match,
since this can only be known after building the package, thus assuming that the dependency is not fulfilled.
You may change this behavior by yielding `--optimistic_versioning` via the commandline.
Now, `aurman` assumes the dependency will be fulfilled.
However, you should make sure that the version is going to be the needed one, otherwise
the behavior of installing the packages will be undefined.

This behavior may also occur when there are no `.so` dependencies involved.
Check if the dependencies are *really* fulfilled.
If they are not, because you forced installations of packages with `pacman -d`, this behavior is explicitly wanted.
It warns you about broken package dependencies in the system.
To remove this output of `aurman` you will have to fulfill the dependencies.


> **Notice**: `aurman` will **never** remove packages on its own. `aurman` just **predicts** what will happen.

#### Question
How do I change the editor used by `aurman` for editing PKGBUILDs etc.?

#### Answer
`aurman` uses the environment variables `VISUAL` and `EDITOR`. You will have to change these variables.

If `VISUAL` is set, `aurman` uses this,

else if `EDITOR` is set, `aurman` uses this,

else `aurman` resorts to `/usr/bin/nano`.

#### Question
How to install packages whose names are saved in a file with `aurman`?

#### Answer
You may run commands like: `aurman -S $(cat ~/packages_names.txt | xargs)`.

#### Question
Does `aurman` support ignoring packages and groups via the `pacman.conf`?

#### Answer
Yes.

#### Question
I get a `UnicodeEncodeError` or a `UnicodeDecodeError` when executing `aurman` - how to fix it?

#### Answer
See: https://github.com/polygamma/aurman/issues/88.

#### Question
How to achieve `full batch interaction` with `aurman`?

#### Answer
Use `--do_everything` and `--ask` via the `aurman config`.

`--do_everything` for `2*` and `--ask` for `3*` as listed [here](https://wiki.archlinux.org/index.php/AUR_helpers#Active)

But there are downsides to this. See the description of `--do_everything` [here](https://github.com/polygamma/aurman#aurman-exclusive-options-for---sync-or--s)
and the description of `--ask` [here](https://github.com/polygamma/aurman#make-use-of-the-undocumented---ask-flag-of-pacman).

## Screenshots

![](https://i.imgur.com/VipYpfj.png)
![](https://i.imgur.com/uZYbNrS.gif)<|MERGE_RESOLUTION|>--- conflicted
+++ resolved
@@ -166,12 +166,7 @@
 no_sudo_loop
 ```
 
-<<<<<<< HEAD
 #### Set the preselected answer for the question: `Do you want to see the changes of x?` to `yes`.
-=======
-#### Set the default for the question: `Do you want to see the changes of x?` to `yes`.
->>>>>>> f925f7f6
-Create a key called `default_show_changes` in the section `[miscellaneous]`.
 
 Example:
 ```ini
